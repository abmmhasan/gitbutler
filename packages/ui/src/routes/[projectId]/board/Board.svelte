<script lang="ts" async="true">
	import BranchLane from '../components/BranchLane.svelte';
	import NewBranchDropZone from './NewBranchDropZone.svelte';
	import type { BaseBranch, Branch } from '$lib/vbranches/types';
	import type { BranchController } from '$lib/vbranches/branchController';
	import type { User, getCloudApiClient } from '$lib/backend/cloud';
	import { open } from '@tauri-apps/api/shell';
	import { IconFile, IconTerminal, IconExternalLink } from '$lib/icons';
	import type { GitHubIntegrationContext } from '$lib/github/types';
	import type { PrService } from '$lib/github/pullrequest';
	import { cloneNode } from '$lib/utils/draggable';

	export let projectId: string;
	export let projectPath: string;

	export let branches: Branch[] | undefined;
	export let branchesError: any;

	export let base: BaseBranch | undefined | null;

	export let cloud: ReturnType<typeof getCloudApiClient>;
	export let branchController: BranchController;
	export let prService: PrService;

	export let githubContext: GitHubIntegrationContext | undefined;
	export let user: User | undefined;

	let dragged: any;
	let dropZone: HTMLDivElement;
	let priorPosition = 0;
	let dropPosition = 0;

	let dragHandle: any;
	let clone: any;
</script>

{#if branchesError}
	<div class="p-4">Something went wrong...</div>
{:else if !branches}
	<div class="p-4">Loading...</div>
{:else}
	<div
		class="board"
		role="group"
		bind:this={dropZone}
		on:dragover={(e) => {
			if (!dragged) return;

			e.preventDefault();
			const children = [...e.currentTarget.children];
			dropPosition = 0;
			// We account for the NewBranchDropZone by subtracting 2
			for (let i = 0; i < children.length - 2; i++) {
				const pos = children[i].getBoundingClientRect();
				if (e.clientX > pos.left + dragged.offsetWidth / 2) {
					dropPosition = i + 1; // Note that this is declared in the <script>
				} else {
					break;
				}
			}
			const idx = children.indexOf(dragged);
			if (idx != dropPosition) {
				idx >= dropPosition
					? children[dropPosition].before(dragged)
					: children[dropPosition].after(dragged);
			}
		}}
		on:drop={(e) => {
			if (!dragged) return;
			if (!branches) return;
			e.preventDefault();
			if (priorPosition != dropPosition) {
				const el = branches.splice(priorPosition, 1);
				branches.splice(dropPosition, 0, ...el);
				branches.forEach((branch, i) => {
					if (branch.order !== i) {
						branchController.updateBranchOrder(branch.id, i);
					}
				});
			}
		}}
	>
		{#each branches.sort((a, b) => a.order - b.order) as branch (branch.id)}
			<!-- svelte-ignore a11y-no-static-element-interactions -->
			<div
				class="h-full"
				draggable="true"
				on:mousedown={(e) => (dragHandle = e.target)}
				on:dragstart={(e) => {
					if (dragHandle.id != 'drag-handle') {
						// We rely on elements with id `drag-handle` to initiate this drag
						e.preventDefault();
<<<<<<< HEAD
						e.stopPropagation();
=======
						return;
>>>>>>> 225de46e
					}
					clone = cloneNode(e.target);
					document.body.appendChild(clone);
					e.dataTransfer?.setDragImage(clone, e.offsetX + 30, e.offsetY + 30); // Adds the padding
					dragged = e.currentTarget;
					priorPosition = Array.from(dropZone.children).indexOf(dragged);
				}}
				on:dragend={() => {
					dragged = undefined;
					clone?.remove();
				}}
			>
				<BranchLane
					{branch}
					{projectId}
					{base}
					{cloud}
					{branchController}
					branchCount={branches.filter((c) => c.active).length}
					{githubContext}
					{projectPath}
					{user}
					{prService}
				></BranchLane>
			</div>
		{/each}

		{#if !branches || branches.length == 0}
			<div
				class="text-color-2 m-auto mx-10 flex w-full flex-grow items-center justify-center rounded border p-8"
				style:background-color="var(--bg-surface-highlight)"
				style:border-color="var(--border-surface)"
			>
				<div class="inline-flex w-[35rem] flex-col items-center gap-y-4">
					<h3 class="text-xl font-medium">You are up to date</h3>
					<p class="text-color-3">
						This means that your working directory looks exactly like your base branch. There isn't
						anything locally that is not in your production code!
					</p>
					<p class="text-color-3">
						If you start editing files in your working directory, a new virtual branch will
						automatically be created and you can manage it here.
					</p>
					<div class="flex w-full">
						<div class="w-1/2">
							<h3 class="mb-2 text-xl font-medium">Start</h3>
							<div class="text-color-3 flex flex-col gap-1">
								<a
									class="hover:text-color-1 inline-flex items-center gap-2"
									target="_blank"
									rel="noreferrer"
									href="https://docs.gitbutler.com/features/virtual-branches/branch-lanes"
								>
									<IconFile class="h-4 w-4" />
									GitButler Docs
								</a>
								<div
									class="inline-flex items-center gap-2 hover:text-light-800 dark:hover:text-dark-100"
									role="button"
									tabindex="0"
									on:keypress={() => open(`vscode://file${projectPath}/`)}
									on:click={() => open(`vscode://file${projectPath}/`)}
								>
									<IconTerminal class="h-4 w-4" />
									Open in VSCode
								</div>
							</div>
						</div>
						<div class="w-1/2">
							<h3 class="mb-2 text-xl font-medium">Recent</h3>
							{#each (base?.recentCommits || []).slice(0, 4) as commit}
								<div class="text-color-3 w-full truncate">
									<a
										class="hover:text-color-2 inline-flex items-center gap-2"
										href={base?.commitUrl(commit.id)}
										target="_blank"
										rel="noreferrer"
										title="Open in browser"
									>
										<IconExternalLink class="h-4 w-4" />
										{commit.description}
									</a>
								</div>
							{/each}
						</div>
					</div>
				</div>
			</div>
		{:else}
			<NewBranchDropZone {branchController} />
		{/if}
	</div>
{/if}

<style lang="postcss">
	.board {
		display: flex;
		flex-grow: 1;
		flex-shrink: 1;
		align-items: flex-start;
		height: 100%;
		padding: var(--space-16);
		gap: var(--space-16);
	}
</style><|MERGE_RESOLUTION|>--- conflicted
+++ resolved
@@ -90,11 +90,8 @@
 					if (dragHandle.id != 'drag-handle') {
 						// We rely on elements with id `drag-handle` to initiate this drag
 						e.preventDefault();
-<<<<<<< HEAD
 						e.stopPropagation();
-=======
 						return;
->>>>>>> 225de46e
 					}
 					clone = cloneNode(e.target);
 					document.body.appendChild(clone);
