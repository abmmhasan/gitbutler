--- conflicted
+++ resolved
@@ -450,10 +450,12 @@
 					</div>
 				</div>
 
-<<<<<<< HEAD
-				<div id="middle" class="flex-auto overflow-auto ">
-					<div class="flex h-full w-full flex-col gap-2">
-						<div id="code" class="flex-auto overflow-auto px-2">
+				<div
+					id="middle"
+					class="flex-auto overflow-auto border border-zinc-700 rounded m-2 bg-[#2F2F33] "
+				>
+					<div class="flex h-full w-full flex-col gap-2 relative ">
+						<div id="code" class="flex-auto overflow-auto px-2 h-full w-full pb-[120px]">
 							{#if currentEdit !== null}
 								<CodeViewer
 									doc={currentEdit.doc}
@@ -463,42 +465,26 @@
 							{/if}
 						</div>
 
-						<div id="info" class="mx-4 rounded-lg bg-zinc-800 p-2">
+						<div id="info" class=" rounded-lg bg-zinc-800 p-2 absolute bottom-[64px] left-4">
 							<div class="flex flex-row justify-between">
-								<div>{currentPlaylist.chapters.length} sessions</div>
-								<div>{currentPlaylist.editCount} edits</div>
-								<div>{Math.round(currentPlaylist.totalDurationMs / 1000 / 60)} min</div>
-							</div>
-							{#if currentEdit !== null}
-=======
-				<div id="middle" class="flex-auto overflow-auto border border-zinc-700 rounded m-2 bg-[#2F2F33] ">
-					<div class="flex h-full w-full flex-col gap-2 relative ">
-						<div id="code" class="flex-auto overflow-auto px-2 h-full w-full pb-[120px]">
-							{#if dayPlaylist[currentDay] !== undefined}
 								{#if currentEdit !== null}
-									<CodeViewer
-										doc={currentEdit.doc}
-										deltas={currentEdit.ops}
-										filepath={currentEdit.filepath}
-									/>
-								{/if}
-							{:else}
-								<span class="m-auto">loading...</span>
-							{/if}
-						</div>
-
-						<div id="info" class=" rounded-lg bg-zinc-800 p-2 absolute bottom-[64px] left-4">
-							{#if dayPlaylist[currentDay] !== undefined}
->>>>>>> 3f1716ec
-								<div class="flex flex-row justify-between">
 									<div class="font-mono font-bold text-white">{currentEdit.filepath}</div>
 									<div>{new Date(currentEdit.delta.timestampMs).toLocaleString('en-US')}</div>
-								</div>
-							{/if}
+								{/if}
+							</div>
 						</div>
 
-<<<<<<< HEAD
-						<div id="controls" class="flex flex-col p-2">
+						<div
+							id="controls"
+							class="flex flex-col p-2 absolute bottom-0 w-full border-t border-zinc-700 bg-[#2E2E32]/75"
+							style="
+								border-width: 0.5px; 
+								-webkit-backdrop-filter: blur(20px) saturate(190%) contrast(70%) brightness(80%);
+								backdrop-filter: blur(20px) saturate(190%) contrast(70%) brightness(80%);
+								background-color: rgba(24, 24, 27, 0.60);
+								border: 0.5px solid rgba(63, 63, 70, 0.50);
+							"
+						>
 							<div class="flex h-0 w-full justify-between">
 								{#each currentPlaylist.chapters as chapter}
 									<div
@@ -511,32 +497,6 @@
 									</div>
 								{/each}
 							</div>
-=======
-						<div id="controls" 
-							class="flex flex-col p-2 absolute bottom-0 w-full border-t border-zinc-700 bg-[#2E2E32]/75"
-							style="
-								border-width: 0.5px; 
-								-webkit-backdrop-filter: blur(20px) saturate(190%) contrast(70%) brightness(80%);
-								backdrop-filter: blur(20px) saturate(190%) contrast(70%) brightness(80%);
-								background-color: rgba(24, 24, 27, 0.60);
-								border: 0.5px solid rgba(63, 63, 70, 0.50);
-							"	
-						>
-							{#if dayPlaylist[currentDay] !== undefined}
-								<div class="flex h-0 w-full justify-between">
-									{#each dayPlaylist[currentDay].chapters as chapter}
-										<div
-											class="inline-block h-2 rounded bg-white"
-											style="width: {Math.round(
-												(chapter.editCount / dayPlaylist[currentDay].editCount) * 100
-											)}%"
-										>
-											&nbsp;
-										</div>
-									{/each}
-								</div>
-							{/if}
->>>>>>> 3f1716ec
 							<div class="w-full">
 								<input
 									type="range"
