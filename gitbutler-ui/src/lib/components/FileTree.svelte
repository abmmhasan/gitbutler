--- conflicted
+++ resolved
@@ -5,11 +5,8 @@
 <script lang="ts">
 	import TreeListFile from './TreeListFile.svelte';
 	import TreeListFolder from './TreeListFolder.svelte';
-<<<<<<< HEAD
 	import { maybeMoveSelection } from '$lib/utils/selection';
-=======
 	import type { Project } from '$lib/backend/projects';
->>>>>>> 056b6e9c
 	import type { BranchController } from '$lib/vbranches/branchController';
 	import type { TreeNode } from '$lib/vbranches/filetree';
 	import type { Ownership } from '$lib/vbranches/ownership';
