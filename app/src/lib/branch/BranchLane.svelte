--- conflicted
+++ resolved
@@ -11,17 +11,12 @@
 	import { getGitHost } from '$lib/gitHost/interface/gitHostService';
 	import { persisted } from '$lib/persisted/persisted';
 	import { SETTINGS, type Settings } from '$lib/settings/userSettings';
-<<<<<<< HEAD
-	import { getContext, getContextStoreBySymbol, createContextStore } from '$lib/utils/context';
-=======
-	import Resizer from '$lib/shared/Resizer.svelte';
 	import {
 		getContext,
 		getContextStoreBySymbol,
 		createContextStore,
 		getContextStore
 	} from '$lib/utils/context';
->>>>>>> 6692acd2
 	import {
 		createIntegratedCommitsContextStore,
 		createLocalCommitsContextStore,
@@ -38,22 +33,13 @@
 	import { writable } from 'svelte/store';
 	import { slide } from 'svelte/transition';
 
-<<<<<<< HEAD
-	export let branch: VirtualBranch;
-=======
-	const { branch }: { branch: Branch } = $props();
->>>>>>> 6692acd2
+	const { branch }: { branch: VirtualBranch } = $props();
 
 	const baseBranch = getContextStore(BaseBranch);
 
-<<<<<<< HEAD
-	const branchStore = createContextStore(VirtualBranch, undefined);
-	$: branchStore.set(branch);
-=======
 	const gitHostService = getGitHost();
 	const baseBranchName = $derived($baseBranch.shortName);
 	const upstreamName = $derived(branch.upstreamName);
->>>>>>> 6692acd2
 
 	// BRANCH SERVICE
 	const prService = createGitHostPrServiceStore(undefined);
@@ -83,7 +69,7 @@
 	$effect(() => gitHostChecksMonitorStore.set(checksMonitor));
 
 	// BRANCH
-	const branchStore = createContextStore(Branch, branch);
+	const branchStore = createContextStore(VirtualBranch, branch);
 	const ownershipStore = createContextStore(Ownership, Ownership.fromBranch(branch));
 	const branchFiles = writable(branch.files);
 
