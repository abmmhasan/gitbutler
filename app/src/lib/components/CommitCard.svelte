--- conflicted
+++ resolved
@@ -94,7 +94,6 @@
 		branchController.reorderCommit(branch.id, commit.id, offset);
 	}
 
-<<<<<<< HEAD
 	function resolveConflictStart(commit: Commit | RemoteCommit) {
 		if (!branch || !$baseBranch) {
 			console.error('Unable to start conflict resolution - no branch');
@@ -104,9 +103,7 @@
 	}
 
 	let isUndoable = !isConflicted;
-=======
-	let isUndoable = !!branch?.active && commit instanceof Commit;
->>>>>>> e9011d85
+	//let isUndoable = !!branch?.active && commit instanceof Commit;
 
 	const hasCommitUrl = !commit.isLocal && commitUrl;
 
@@ -214,32 +211,6 @@
 							{commit.descriptionTitle}
 						</h5>
 
-<<<<<<< HEAD
-						{#if $advancedCommitOperations}
-							<div class="text-base-11 commit__subtitle">
-								<span class="commit__id">
-									{#if commit.changeId}
-										{commit.changeId.split('-')[0]}
-									{:else}
-										{commit.id.substring(0, 6)}
-									{/if}
-
-									{#if commit.isSigned}
-										<Icon name="locked-small" />
-									{/if}
-								</span>
-
-								<span class="commit__subtitle-divider">•</span>
-
-								<span
-									>{getTimeAgo(commit.createdAt)}{type == 'remote' ||
-									type == 'upstream'
-										? ` by ${commit.author.name}`
-										: ''}</span
-								>
-							</div>
-						{/if}
-=======
 						<div class="text-base-11 commit__subtitle">
 							<!-- svelte-ignore a11y-click-events-have-key-events -->
 							<span
@@ -258,12 +229,12 @@
 							<span class="commit__subtitle-divider">•</span>
 
 							<span
-								>{getTimeAgo(commit.createdAt)}{type == 'remote' || type == 'upstream'
+								>{getTimeAgo(commit.createdAt)}{type == 'remote' ||
+								type == 'upstream'
 									? ` by ${commit.author.name}`
 									: ''}</span
 							>
 						</div>
->>>>>>> e9011d85
 					{/if}
 				</div>
 
