<script lang="ts">
	import { AIService, GitAIConfigKey, KeyOption } from '$lib/ai/service';
	import { OpenAIModelName, AnthropicModelName, ModelKind } from '$lib/ai/types';
	import { GitConfigService } from '$lib/backend/gitConfigService';
	import AiPromptEdit from '$lib/components/AIPromptEdit/AIPromptEdit.svelte';
	import InfoMessage from '$lib/components/InfoMessage.svelte';
	import RadioButton from '$lib/components/RadioButton.svelte';
	import SectionCard from '$lib/components/SectionCard.svelte';
	import Select from '$lib/components/Select.svelte';
	import SelectItem from '$lib/components/SelectItem.svelte';
	import Spacer from '$lib/components/Spacer.svelte';
	import TextBox from '$lib/components/TextBox.svelte';
	import WelcomeSigninAction from '$lib/components/WelcomeSigninAction.svelte';
	import ContentWrapper from '$lib/components/settings/ContentWrapper.svelte';
	import Section from '$lib/components/settings/Section.svelte';
	import { UserService } from '$lib/stores/user';
	import { getContext } from '$lib/utils/context';
	import { onMount, tick } from 'svelte';

	const gitConfigService = getContext(GitConfigService);
	const aiService = getContext(AIService);
	const userService = getContext(UserService);
	const user = userService.user;
	let initialized = false;

	let modelKind: ModelKind | undefined;
	let openAIKeyOption: KeyOption | undefined;
	let anthropicKeyOption: KeyOption | undefined;
	let openAIKey: string | undefined;
	let openAIModelName: OpenAIModelName | undefined;
	let anthropicKey: string | undefined;
	let anthropicModelName: AnthropicModelName | undefined;
	let diffLengthLimit: number | undefined;
	let ollamaEndpoint: string | undefined;
	let ollamaModel: string | undefined;

	function setConfiguration(key: GitAIConfigKey, value: string | undefined) {
		if (!initialized) return;

		gitConfigService.set(key, value || '');
	}

	$: setConfiguration(GitAIConfigKey.ModelProvider, modelKind);

	$: setConfiguration(GitAIConfigKey.OpenAIKeyOption, openAIKeyOption);
	$: setConfiguration(GitAIConfigKey.OpenAIModelName, openAIModelName);
	$: setConfiguration(GitAIConfigKey.OpenAIKey, openAIKey);

	$: setConfiguration(GitAIConfigKey.AnthropicKeyOption, anthropicKeyOption);
	$: setConfiguration(GitAIConfigKey.AnthropicModelName, anthropicModelName);
	$: setConfiguration(GitAIConfigKey.AnthropicKey, anthropicKey);
	$: setConfiguration(GitAIConfigKey.DiffLengthLimit, diffLengthLimit?.toString());

	$: setConfiguration(GitAIConfigKey.OllamaEndpoint, ollamaEndpoint);
	$: setConfiguration(GitAIConfigKey.OllamaModelName, ollamaModel);

	onMount(async () => {
		modelKind = await aiService.getModelKind();

		openAIKeyOption = await aiService.getOpenAIKeyOption();
		openAIModelName = await aiService.getOpenAIModleName();
		openAIKey = await aiService.getOpenAIKey();

		anthropicKeyOption = await aiService.getAnthropicKeyOption();
		anthropicModelName = await aiService.getAnthropicModelName();
		anthropicKey = await aiService.getAnthropicKey();

		diffLengthLimit = await aiService.getDiffLengthLimit();

		ollamaEndpoint = await aiService.getOllamaEndpoint();
		ollamaModel = await aiService.getOllamaModelName();

		// Ensure reactive declarations have finished running before we set initialized to true
		await tick();

		initialized = true;
	});

	$: if (form) form.modelKind.value = modelKind;

	const keyOptions = [
		{
			name: 'Use GitButler API',
			value: KeyOption.ButlerAPI
		},
		{
			name: 'Your own key',
			value: KeyOption.BringYourOwn
		}
	];

	const openAIModelOptions = [
		{
			name: 'GPT 3.5 Turbo',
			value: OpenAIModelName.GPT35Turbo
		},
		{
			name: 'GPT 4',
			value: OpenAIModelName.GPT4
		},
		{
			name: 'GPT 4 Turbo',
			value: OpenAIModelName.GPT4Turbo
		},
		{
			name: 'GPT 4 Omni',
			value: OpenAIModelName.GPT4o
		}
	];

	const anthropicModelOptions = [
		{
			name: 'Sonnet',
			value: AnthropicModelName.Sonnet
		},
		{
			name: 'Opus',
			value: AnthropicModelName.Opus
		},
		{
			name: 'Haiku',
			value: AnthropicModelName.Haiku
		}
	];

	let form: HTMLFormElement;

	function onFormChange(form: HTMLFormElement) {
		const formData = new FormData(form);
		modelKind = formData.get('modelKind') as ModelKind;
	}
</script>

<ContentWrapper title="AI options">
	<!-- <div class="ai-settings-wrap"> -->
	<p class="text-base-body-13 ai-settings__text">
		GitButler supports multiple providers for its AI powered features. We currently support
		models from OpenAI and Anthropic either proxied through the GitButler API, or in a bring
		your own key configuration.
	</p>

	{#if !$user}
		<InfoMessage>
			<svelte:fragment slot="title"
				>You must be logged in to use the GitButler API</svelte:fragment
			>
		</InfoMessage>
	{/if}

	<form class="git-radio" bind:this={form} on:change={(e) => onFormChange(e.currentTarget)}>
		<SectionCard
			roundedBottom={false}
			orientation="row"
			labelFor="open-ai"
			bottomBorder={modelKind !== ModelKind.OpenAI}
		>
			<svelte:fragment slot="title">Open AI</svelte:fragment>
			<svelte:fragment slot="actions">
				<RadioButton name="modelKind" id="open-ai" value={ModelKind.OpenAI} />
			</svelte:fragment>
		</SectionCard>
		{#if modelKind === ModelKind.OpenAI}
			<SectionCard
				hasTopRadius={false}
				roundedTop={false}
				roundedBottom={false}
				orientation="row"
				topDivider
			>
				<div class="inputs-group">
					<Select
						items={keyOptions}
						bind:selectedItemId={openAIKeyOption}
						itemId="value"
						labelId="name"
						label="Do you want to provide your own key?"
					>
						<SelectItem slot="template" let:item>
							{item.name}
						</SelectItem>
					</Select>

					{#if openAIKeyOption === KeyOption.ButlerAPI}
						<InfoMessage filled outlined={false} style="pop" icon="ai">
							<svelte:fragment slot="title">
								GitButler uses OpenAI API for commit messages and branch names
							</svelte:fragment>
						</InfoMessage>
					{/if}

<<<<<<< HEAD
					{#if openAIKeyOption == KeyOption.BringYourOwn}
						<TextBox
							label="API Key"
							bind:value={openAIKey}
							required
							placeholder="sk-..."
						/>
=======
					{#if openAIKeyOption === KeyOption.BringYourOwn}
						<TextBox label="API Key" bind:value={openAIKey} required placeholder="sk-..." />
>>>>>>> a44e9c6c

						<Select
							items={openAIModelOptions}
							bind:selectedItemId={openAIModelName}
							itemId="value"
							labelId="name"
							label="Model Version"
						>
							<SelectItem slot="template" let:item>
								{item.name}
							</SelectItem>
						</Select>
					{:else if !$user}
						<WelcomeSigninAction
							prompt="A user is required to make use of the GitButler API"
						/>
					{/if}
				</div>
			</SectionCard>
		{/if}

		<SectionCard
			roundedTop={false}
			roundedBottom={false}
			orientation="row"
			labelFor="anthropic"
			bottomBorder={modelKind !== ModelKind.Anthropic}
		>
			<svelte:fragment slot="title">Anthropic</svelte:fragment>
			<svelte:fragment slot="actions">
				<RadioButton name="modelKind" id="anthropic" value={ModelKind.Anthropic} />
			</svelte:fragment>
		</SectionCard>
		{#if modelKind === ModelKind.Anthropic}
			<SectionCard
				hasTopRadius={false}
				roundedTop={false}
				roundedBottom={false}
				orientation="row"
				topDivider
			>
				<div class="inputs-group">
					<Select
						items={keyOptions}
						bind:selectedItemId={anthropicKeyOption}
						itemId="value"
						labelId="name"
						label="Do you want to provide your own key?"
					>
						<SelectItem slot="template" let:item>
							{item.name}
						</SelectItem>
					</Select>

					{#if anthropicKeyOption === KeyOption.ButlerAPI}
						<InfoMessage filled outlined={false} style="pop" icon="ai">
							<svelte:fragment slot="title">
								GitButler uses Anthropic API for commit messages and branch names
							</svelte:fragment>
						</InfoMessage>
					{/if}

					{#if anthropicKeyOption === KeyOption.BringYourOwn}
						<TextBox
							label="API Key"
							bind:value={anthropicKey}
							required
							placeholder="sk-ant-api03-..."
						/>

						<Select
							items={anthropicModelOptions}
							bind:selectedItemId={anthropicModelName}
							itemId="value"
							labelId="name"
							label="Model Version"
						>
							<SelectItem slot="template" let:item>
								{item.name}
							</SelectItem>
						</Select>
					{:else if !$user}
						<WelcomeSigninAction
							prompt="A user is required to make use of the GitButler API"
						/>
					{/if}
				</div>
			</SectionCard>
		{/if}

		<SectionCard
			roundedTop={false}
			roundedBottom={modelKind !== ModelKind.Ollama}
			orientation="row"
			labelFor="ollama"
			bottomBorder={modelKind !== ModelKind.Ollama}
		>
			<svelte:fragment slot="title">Ollama 🦙</svelte:fragment>
			<svelte:fragment slot="actions">
				<RadioButton name="modelKind" id="ollama" value={ModelKind.Ollama} />
			</svelte:fragment>
		</SectionCard>
		{#if modelKind === ModelKind.Ollama}
			<SectionCard hasTopRadius={false} roundedTop={false} orientation="row" topDivider>
				<div class="inputs-group">
					<TextBox
						label="Endpoint"
						bind:value={ollamaEndpoint}
						placeholder="http://127.0.0.1:11434"
					/>

					<TextBox label="Model" bind:value={ollamaModel} placeholder="llama3" />
				</div>
			</SectionCard>
		{/if}
	</form>

	<Spacer />

	<SectionCard orientation="row">
		<svelte:fragment slot="title">Amount of provided context</svelte:fragment>
		<svelte:fragment slot="caption">
			How many characters of your git diff should be provided to AI
		</svelte:fragment>
		<svelte:fragment slot="actions">
			<TextBox
				type="number"
				width={80}
				textAlign="center"
				value={diffLengthLimit?.toString()}
				minVal={100}
				on:input={(e) => {
					diffLengthLimit = parseInt(e.detail);
				}}
				placeholder="5000"
			/>
		</svelte:fragment>
	</SectionCard>

	<Spacer />

	<Section>
		<svelte:fragment slot="title">Custom AI prompts</svelte:fragment>
		<svelte:fragment slot="description">
			GitButler's AI assistant generates commit messages and branch names. Use default prompts
			or create your own. Assign prompts in the <button
				class="link"
				on:click={() => console.log('got to project settings')}>project settings</button
			>.
		</svelte:fragment>

		<div class="prompt-groups">
			<AiPromptEdit promptUse="commits" />
			<Spacer margin={12} />
			<AiPromptEdit promptUse="branches" />
		</div>
	</Section>
</ContentWrapper>

<style>
	.ai-settings__text {
		color: var(--clr-text-2);
		margin-bottom: 12px;
	}

	.inputs-group {
		display: flex;
		flex-direction: column;
		gap: 16px;
		width: 100%;
	}

	.prompt-groups {
		display: flex;
		flex-direction: column;
		gap: 12px;
		margin-top: 16px;
	}
</style><|MERGE_RESOLUTION|>--- conflicted
+++ resolved
@@ -188,18 +188,13 @@
 						</InfoMessage>
 					{/if}
 
-<<<<<<< HEAD
-					{#if openAIKeyOption == KeyOption.BringYourOwn}
+					{#if openAIKeyOption === KeyOption.BringYourOwn}
 						<TextBox
 							label="API Key"
 							bind:value={openAIKey}
 							required
 							placeholder="sk-..."
 						/>
-=======
-					{#if openAIKeyOption === KeyOption.BringYourOwn}
-						<TextBox label="API Key" bind:value={openAIKey} required placeholder="sk-..." />
->>>>>>> a44e9c6c
 
 						<Select
 							items={openAIModelOptions}
