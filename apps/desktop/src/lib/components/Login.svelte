<script lang="ts">
	import Link from '../shared/Link.svelte';
	import { UserService, type LoginToken } from '$lib/stores/user';
	import { getContext } from '$lib/utils/context';
<<<<<<< HEAD
	import Button from '@gitbutler/ui/inputs/Button.svelte';
=======
	import Button from '@gitbutler/ui/Button.svelte';
>>>>>>> aaf933f4

	const userService = getContext(UserService);
	const loading = userService.loading;
	const user = userService.user;

	export let wide = false;

	let token: LoginToken | undefined;
</script>

{#if $user}
	<Button
		style="error"
		kind="solid"
		{wide}
		icon="signout"
		onclick={async () => {
			await userService.logout();
		}}>Log out</Button
	>
{:else if token}
	<p class="helper-text text-base-body-12">
		Your browser should have been opened. Please log into your GitButler account there.
		{#if token}
			If you were not redirected automatically, open <Link
				target="_blank"
				rel="noreferrer"
				href={token.url}
			>
				this link
			</Link>
		{/if}
	</p>
{:else}
	<div>
		<Button
			style="pop"
			kind="solid"
			loading={$loading}
			icon="signin"
			{wide}
			onclick={async () => {
				await userService.login();
			}}
		>
			Sign up or Log in
		</Button>
	</div>
{/if}

<style>
	.helper-text {
		color: var(--clr-text-2);
	}
</style><|MERGE_RESOLUTION|>--- conflicted
+++ resolved
@@ -2,11 +2,7 @@
 	import Link from '../shared/Link.svelte';
 	import { UserService, type LoginToken } from '$lib/stores/user';
 	import { getContext } from '$lib/utils/context';
-<<<<<<< HEAD
 	import Button from '@gitbutler/ui/inputs/Button.svelte';
-=======
-	import Button from '@gitbutler/ui/Button.svelte';
->>>>>>> aaf933f4
 
 	const userService = getContext(UserService);
 	const loading = userService.loading;
