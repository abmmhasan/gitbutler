<script lang="ts">
	import { checkAuthStatus, initDeviceOauth } from '$lib/backend/github';
	import SectionCard from '$lib/components/SectionCard.svelte';
	import { getGitHubUserServiceStore } from '$lib/gitHost/github/githubUserService';
<<<<<<< HEAD
=======
	import Modal from '$lib/shared/Modal.svelte';
>>>>>>> aaf933f4
	import { UserService } from '$lib/stores/user';
	import { copyToClipboard } from '$lib/utils/clipboard';
	import { getContext } from '$lib/utils/context';
	import * as toasts from '$lib/utils/toasts';
	import { openExternalUrl } from '$lib/utils/url';
<<<<<<< HEAD
	import Icon from '@gitbutler/ui/icon/Icon.svelte';
	import Button from '@gitbutler/ui/inputs/Button.svelte';
	import Modal from '@gitbutler/ui/modal/Modal.svelte';
=======
	import Button from '@gitbutler/ui/Button.svelte';
	import Icon from '@gitbutler/ui/Icon.svelte';
>>>>>>> aaf933f4
	import { fade } from 'svelte/transition';

	export let minimal = false;
	export let disabled = false;

	const githubUserService = getGitHubUserServiceStore();
	const userService = getContext(UserService);
	const user = userService.user;

	// step flags
	let codeCopied = false;
	let GhActivationLinkPressed = false;
	let GhActivationPageOpened = false;

	let loading = false;
	let userCode = '';
	let deviceCode = '';
	let gitHubOauthModal: Modal;

	function gitHubStartOauth() {
		initDeviceOauth().then((verification) => {
			userCode = verification.user_code;
			deviceCode = verification.device_code;
			gitHubOauthModal.show();
		});
	}

	async function gitHubOauthCheckStatus(deviceCode: string) {
		loading = true;
		if (!$user) return;
		try {
			const accessToken = await checkAuthStatus({ deviceCode });
			$user.github_access_token = accessToken;
			await userService.setUser($user);
			// TODO: Remove setting of gh username since it isn't used anywhere.
			$user.github_username = await $githubUserService?.fetchGitHubLogin();
			userService.setUser($user);
			toasts.success('GitHub authenticated');
		} catch (err: any) {
			console.error(err);
			toasts.error('GitHub authentication failed');
		} finally {
			gitHubOauthModal.close();
			loading = false;
		}
	}

	function forgetGitHub(): void {
		if ($user) {
			$user.github_access_token = '';
			$user.github_username = '';
			userService.setUser($user);
		}
	}
</script>

{#if minimal}
	<Button style="pop" kind="solid" {disabled} onclick={gitHubStartOauth}>Authorize</Button>
{:else}
	<SectionCard orientation="row">
		<svelte:fragment slot="iconSide">
			<div class="icon-wrapper">
				{#if $user?.github_access_token}
					<div class="icon-wrapper__tick">
						<Icon name="success" color="success" size={18} />
					</div>
				{/if}
				<svg
					width="28"
					height="28"
					viewBox="0 0 28 28"
					fill="var(--clr-scale-ntrl-0)"
					xmlns="http://www.w3.org/2000/svg"
				>
					<path
						fill-rule="evenodd"
						clip-rule="evenodd"
						d="M14.0116 0C6.26354 0 0 6.41664 0 14.3549C0 20.7004 4.01327 26.0717 9.58073 27.9728C10.2768 28.1157 10.5318 27.6639 10.5318 27.2838C10.5318 26.9511 10.5088 25.8104 10.5088 24.6218C6.61115 25.4776 5.79949 22.9106 5.79949 22.9106C5.17311 21.247 4.245 20.8194 4.245 20.8194C2.96929 19.94 4.33793 19.94 4.33793 19.94C5.75303 20.0351 6.49557 21.4135 6.49557 21.4135C7.74804 23.5998 9.76629 22.9821 10.5782 22.6017C10.6941 21.6748 11.0655 21.0332 11.4599 20.6767C8.3512 20.344 5.08047 19.1082 5.08047 13.5942C5.08047 12.0257 5.63687 10.7423 6.51851 9.74425C6.37941 9.38784 5.89213 7.91405 6.6579 5.94152C6.6579 5.94152 7.84097 5.56119 10.5085 7.41501C11.6506 7.10079 12.8284 6.94094 14.0116 6.9396C15.1947 6.9396 16.4007 7.10614 17.5143 7.41501C20.1822 5.56119 21.3653 5.94152 21.3653 5.94152C22.131 7.91405 21.6435 9.38784 21.5044 9.74425C22.4092 10.7423 22.9427 12.0257 22.9427 13.5942C22.9427 19.1082 19.672 20.32 16.5401 20.6767C17.0506 21.1282 17.4911 21.9837 17.4911 23.3385C17.4911 25.2635 17.4682 26.8084 17.4682 27.2836C17.4682 27.6639 17.7234 28.1157 18.4192 27.9731C23.9867 26.0714 27.9999 20.7004 27.9999 14.3549C28.0229 6.41664 21.7364 0 14.0116 0Z"
					/>
				</svg>
			</div>
		</svelte:fragment>
		<svelte:fragment slot="title">GitHub</svelte:fragment>
		<svelte:fragment slot="caption">
			Allows you to view and create Pull Requests from GitButler.
		</svelte:fragment>
		{#if $user?.github_access_token}
			<Button style="ghost" outline {disabled} icon="bin-small" onclick={forgetGitHub}
				>Forget</Button
			>
		{:else}
			<Button style="pop" kind="solid" {disabled} onclick={gitHubStartOauth}>Authorize</Button>
		{/if}
	</SectionCard>
{/if}

<Modal
	bind:this={gitHubOauthModal}
	width="small"
	title="Authorize with GitHub"
	onclose={() => {
		codeCopied = false;
		GhActivationLinkPressed = false;
		GhActivationPageOpened = false;
	}}
>
	<div class="wrapper">
		<div class="step-section">
			<div class="step-line"></div>
			<div class="step-section__content">
				<p class="text-base-body-13">Copy the following verification code:</p>

				<div class="code-wrapper">
					<span class="text-head-20">
						{userCode}
					</span>
					<Button
						style="neutral"
						kind="soft"
						icon="copy"
						disabled={codeCopied}
						onclick={() => {
							copyToClipboard(userCode);
							codeCopied = true;
						}}
					>
						Copy to Clipboard
					</Button>
				</div>
			</div>
		</div>

		{#if codeCopied}
			<div class="step-section" transition:fade>
				<div class="step-line step-line-default"></div>
				<div class="step-section__content">
					<p class="text-base-body-13">
						Navigate to the GitHub activation page and paste the code you copied.
					</p>
					<Button
						style="pop"
						kind="solid"
						disabled={GhActivationLinkPressed}
						icon="open-link"
						onclick={() => {
							openExternalUrl('https://github.com/login/device');
							GhActivationLinkPressed = true;

							// add timeout to prevent show the check button before the page is opened
							setTimeout(() => {
								GhActivationPageOpened = true;
							}, 500);
						}}
					>
						Open GitHub activation page
					</Button>
				</div>
			</div>
		{/if}

		{#if GhActivationPageOpened}
			<div class="step-section" transition:fade>
				<div class="step-line step-line-last"></div>
				<div class="step-section__content">
					<Button
						style="pop"
						kind="solid"
						{loading}
						disabled={loading}
						onclick={async () => {
							await gitHubOauthCheckStatus(deviceCode);
						}}
					>
						Check the status
					</Button>
				</div>
			</div>
		{/if}
	</div>
</Modal>

<style lang="postcss">
	.wrapper {
		display: flex;
		flex-direction: column;
		margin-bottom: 8px;
	}

	.step-section {
		display: flex;
		gap: 16px;
		margin-left: 8px;

		&:last-child {
			& .step-section__content {
				border-bottom: none;
				margin-bottom: 0;
			}
		}

		&:first-child {
			& .step-section__content {
				&::before {
					display: none;
				}
			}
		}
	}

	.step-section__content {
		display: flex;
		flex-direction: column;
		align-items: flex-start;
		width: 100%;
		gap: 12px;
		margin-left: 8px;
		margin-bottom: 12px;

		&:before {
			content: '';
			display: block;
			width: 100%;
			height: 1px;
			background-color: var(--clr-scale-ntrl-60);
			margin-top: 8px;
			margin-bottom: 6px;
			opacity: 0.4;
		}
	}

	/* STEP LINES */

	.step-line {
		position: relative;
		width: 1px;
		margin-top: 4px;
		border-right: 1px dashed var(--clr-scale-ntrl-60);

		&::before {
			content: '';
			position: absolute;
			left: 50%;
			transform: translateX(-50%);
			width: 10px;
			height: 10px;
			background-color: var(--clr-scale-ntrl-60);
			border-radius: 100%;
		}
	}

	.step-line-default {
		border-right: 1px dashed var(--clr-scale-ntrl-60);

		&::before {
			top: 28px;
		}
	}

	.step-line-last {
		height: 30px;

		&::before {
			top: 30px;
		}
	}

	/*  */

	.icon-wrapper {
		align-self: flex-start;
		position: relative;
		height: fit-content;
	}

	.icon-wrapper__tick {
		position: absolute;
		display: flex;
		align-items: center;
		justify-content: center;
		bottom: -4px;
		right: -4px;
		background-color: var(--clr-scale-ntrl-100);
		border-radius: 50px;
	}

	.code-wrapper {
		display: flex;
		gap: 10px;
		align-items: center;
		align-self: flex-start;
		padding: 6px 6px 6px 8px;
		border-radius: var(--radius-m);
		background-color: var(--clr-bg);
		border: 1px solid var(--clr-border-2);
		user-select: text;
	}
</style><|MERGE_RESOLUTION|>--- conflicted
+++ resolved
@@ -2,23 +2,14 @@
 	import { checkAuthStatus, initDeviceOauth } from '$lib/backend/github';
 	import SectionCard from '$lib/components/SectionCard.svelte';
 	import { getGitHubUserServiceStore } from '$lib/gitHost/github/githubUserService';
-<<<<<<< HEAD
-=======
-	import Modal from '$lib/shared/Modal.svelte';
->>>>>>> aaf933f4
 	import { UserService } from '$lib/stores/user';
 	import { copyToClipboard } from '$lib/utils/clipboard';
 	import { getContext } from '$lib/utils/context';
 	import * as toasts from '$lib/utils/toasts';
 	import { openExternalUrl } from '$lib/utils/url';
-<<<<<<< HEAD
 	import Icon from '@gitbutler/ui/icon/Icon.svelte';
 	import Button from '@gitbutler/ui/inputs/Button.svelte';
 	import Modal from '@gitbutler/ui/modal/Modal.svelte';
-=======
-	import Button from '@gitbutler/ui/Button.svelte';
-	import Icon from '@gitbutler/ui/Icon.svelte';
->>>>>>> aaf933f4
 	import { fade } from 'svelte/transition';
 
 	export let minimal = false;
